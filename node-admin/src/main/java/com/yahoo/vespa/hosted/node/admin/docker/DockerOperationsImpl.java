--- conflicted
+++ resolved
@@ -467,12 +467,12 @@
     }
 
     @Override
-<<<<<<< HEAD
+    public void executeResume(ContainerName containerName) {
+        executeCommand(containerName, RESUME_NODE_COMMAND);
+    }
+
+    @Override
     public Docker.ContainerStats getContainerStats(ContainerName containerName) {
         return docker.getContainerStats(containerName);
-=======
-    public void executeResume(ContainerName containerName) {
-        executeCommand(containerName, RESUME_NODE_COMMAND);
->>>>>>> abb93d1a
     }
 }