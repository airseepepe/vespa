--- conflicted
+++ resolved
@@ -107,15 +107,6 @@
             "Takes effect on next node agent tick (but does not clear existing failure reports)",
             HOSTNAME);
 
-<<<<<<< HEAD
-=======
-    public static final UnboundBooleanFlag USE_SEPARATE_SERVICE_TYPE_FOR_LOGSERVER_CONTAINER = defineFeatureFlag(
-            "use-separate-service-type-for-logserver-container", true,
-            "Use separate service type for Logserver container, resulting in logserver container not being an application endpoint",
-            "Takes effect at redeployment",
-            APPLICATION_ID);
-
->>>>>>> 20137f39
     public static final UnboundBooleanFlag ENABLE_METRICS_PROXY_CONTAINER = defineFeatureFlag(
             "enable-metrics-proxy-container", false,
             "Start a container for metrics-proxy on every vespa node",
